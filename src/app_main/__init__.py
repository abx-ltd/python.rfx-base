--- conflicted
+++ resolved
@@ -3,11 +3,7 @@
     configure_authentication,
     configure_domain_manager,
     configure_query_manager,
-<<<<<<< HEAD
-    configure_mqtt,)
-=======
 )
->>>>>>> a4048d28
 
 from rfx_idm import IDMDomain
 
