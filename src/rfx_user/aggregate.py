--- conflicted
+++ resolved
@@ -210,15 +210,9 @@
         await stm.invalidate_one("organization-role", item._id)
         return {"removed": True}
 
-<<<<<<< HEAD
-    # ==========================================================================
-    # INVITATION OPERATIONS
-    # ==========================================================================
-=======
     # =========== Invitation Context ============
 
     @action("invitation-status-set", resources="invitation")
->>>>>>> a4048d28
     async def set_invitation_status(self, invitation, new_status: InvitationStatus, note=None):
         """Track invitation status changes with audit trail."""
         status_record = self.init_resource("invitation-status",
@@ -231,16 +225,8 @@
 
     @action("invitation-sent", resources="invitation")
     async def send_invitation(self, stm, /, data):
-<<<<<<< HEAD
-        """
-        Send invitation to join organization. 
-        Checks for existing user and generates secure token with expiration.
-        """
-        user = stm.query('user', where=dict(email=data.email, status=UserStatus.ACTIVE), limit=1)
-=======
         user = stm.query('user', where=dict(
             email=data.email, status=UserStatus.ACTIVE), limit=1)
->>>>>>> a4048d28
         user_id = None if not user else user[0]._id
 
         record = self.init_resource("invitation",
