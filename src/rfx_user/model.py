import sqlalchemy as sa

from fluvius.data import DomainSchema, SqlaDriver, UUID_GENR
from sqlalchemy.dialects import postgresql as pg

from . import types, config


class IDMConnector(SqlaDriver):
    assert config.DB_DSN, "[rfx_user.DB_DSN] not set."

    __db_dsn__ = config.DB_DSN

<<<<<<< HEAD
class IDMBaseModel(DomainDataSchema):
=======

class IDMBaseModel(IDMConnector.__data_schema_base__, DomainSchema):
>>>>>>> 9c4b84de
    __abstract__ = True
    __table_args__ = {'schema': config.USER_PROFILE_SCHEMA}

    _realm = sa.Column(sa.String)


class RefAction(IDMBaseModel):
    __tablename__ = "ref--action"

    key = sa.Column(sa.String(1024), nullable=False, unique=True)
    display = sa.Column(sa.String(1024), nullable=True)


class RefOrganizationType(IDMBaseModel):
    __tablename__ = "ref--organization-type"

    key = sa.Column(sa.String, nullable=False, unique=True)
    display = sa.Column(sa.String, nullable=True)


class RefRealm(IDMBaseModel):
    __tablename__ = "ref--realm"

    key = sa.Column(sa.String, nullable=False, unique=True)
    display = sa.Column(sa.String, nullable=True)


class RefRoleType(IDMBaseModel):
    __tablename__ = "ref--role-type"

    key = sa.Column(sa.String, nullable=False, unique=True)
    display = sa.Column(sa.String, nullable=True)


class RefSystemRole(IDMBaseModel):
    __tablename__ = "ref--system-role"

    description = sa.Column(sa.String(1024))
    name = sa.Column(sa.String(1024), nullable=False)
    key = sa.Column(sa.String(255))
    active = sa.Column(sa.Boolean)
    is_owner = sa.Column(sa.Boolean)
    is_default_signer = sa.Column(sa.Boolean)
    default_role = sa.Column(sa.Boolean)
    official_role = sa.Column(sa.Boolean)
    priority = sa.Column(sa.Integer)
    role_type = sa.Column(sa.ForeignKey(RefRoleType.key), nullable=True)


class UserSchema(IDMBaseModel):
    __tablename__ = "user"

    active = sa.Column(sa.Boolean)

    # Name fields
    name__family = sa.Column(sa.String(1024))
    name__given = sa.Column(sa.String(1024))
    name__middle = sa.Column(sa.String(1024))
    name__prefix = sa.Column(sa.String(1024))
    name__suffix = sa.Column(sa.String(1024))

    # Telecom
    telecom__email = sa.Column(sa.String(1024))
    telecom__phone = sa.Column(sa.String(1024))

    # Identity
    username = sa.Column(sa.String(1024))
    verified_email = sa.Column(sa.String(1024))
    verified_phone = sa.Column(sa.String(1024))
    is_super_admin = sa.Column(sa.Boolean, default=False)

    # Enum: user_status (from PostgreSQL ENUM type)
    status = sa.Column(
        sa.Enum(types.UserStatus, name="user_status", schema=config.USER_PROFILE_SCHEMA),
        nullable=False
    )
    realm_access = sa.Column(sa.JSON)
    resource_access = sa.Column(sa.JSON)

    last_verified_request = sa.Column(sa.DateTime(timezone=True))


class UserIdentity(IDMBaseModel):
    __tablename__ = "user-identity"

    provider = sa.Column(sa.String, nullable=False)
    provider_user_id = sa.Column(sa.String, nullable=False)
    active = sa.Column(sa.Boolean)
    telecom__email = sa.Column(sa.String)
    telecom__phone = sa.Column(sa.String)

    user_id = sa.Column(sa.ForeignKey(UserSchema._id), nullable=False)


class UserSession(IDMBaseModel):
    __tablename__ = "user-session"

    source = sa.Column(sa.Enum(types.UserSource), nullable=True)
    telecom__email = sa.Column(sa.String)
    user_id = sa.Column(sa.ForeignKey(UserSchema._id))
    user_identity_id = sa.Column(sa.ForeignKey(UserIdentity._id))


class UserStatus(IDMBaseModel):
    __tablename__ = "user-status"

    src_state = sa.Column(
        sa.Enum(types.UserStatus, name="user_status", schema=config.USER_PROFILE_SCHEMA),
        nullable=False
    )
    dst_state = sa.Column(
        sa.Enum(types.UserStatus, name="user_status", schema=config.USER_PROFILE_SCHEMA),
        nullable=False
    )
    user_id = sa.Column(sa.ForeignKey(UserSchema._id), nullable=False)
    note = sa.Column(sa.String)


class UserVerification(IDMBaseModel):
    __tablename__ = "user-verification"

    verification = sa.Column(sa.String(1024), nullable=False)
    last_sent_email = sa.Column(sa.DateTime(timezone=True))

    user_id = sa.Column(sa.ForeignKey(UserSchema._id), nullable=False)
    user_identity_id = sa.Column(sa.ForeignKey(UserIdentity._id))


class UserAction(IDMBaseModel):
    __tablename__ = "user-action"

    _iid = sa.Column(pg.UUID)
    action = sa.Column(sa.ForeignKey(RefAction.key))
    name = sa.Column(sa.String(1024))

    user_id = sa.Column(sa.ForeignKey(UserSchema._id), nullable=False)
    user_identity_id = sa.Column(sa.ForeignKey(UserIdentity._id))


class Organization(IDMBaseModel):
    __tablename__ = "organization"

    description = sa.Column(sa.String)
    name = sa.Column(sa.String(255))
    # gov_id = sa.Column(sa.String(10))  # government issued id
    tax_id = sa.Column(sa.String(9))   # tax authority issued id
    business_name = sa.Column(sa.String(255))
    system_entity = sa.Column(sa.Boolean)
    active = sa.Column(sa.Boolean)
    system_tag = sa.Column(pg.ARRAY(sa.String))
    user_tag = sa.Column(pg.ARRAY(sa.String))
    organization_code = sa.Column(sa.String(255))

    status = sa.Column(
        sa.Enum(types.OrganizationStatus, name="organization_status", schema=config.USER_PROFILE_SCHEMA),
        nullable=False
    )

    invitation_code = sa.Column(sa.String(10))
    type = sa.Column(sa.ForeignKey(RefOrganizationType.key))


class OrganizationDelegatedAccess(IDMBaseModel):
    __tablename__ = "organization-delegated-access"

    organization_id = sa.Column(sa.ForeignKey(Organization._id))
    delegated_organization_id = sa.Column(sa.ForeignKey(Organization._id))
    access_scope = sa.Column(sa.String)


class OrganizationRole(IDMBaseModel):
    __tablename__ = "organization-role"

    _iid = sa.Column(pg.UUID)
    _txt = sa.Column(pg.TSVECTOR)
    active = sa.Column(sa.Boolean)
    description = sa.Column(sa.String(1024))
    name = sa.Column(sa.String(1024))
    key = sa.Column(sa.String(255))
    organization_id = sa.Column(sa.ForeignKey(Organization._id))


class OrganizationStatus(IDMBaseModel):
    __tablename__ = "organization-status"

    organization_id = sa.Column(sa.ForeignKey(Organization._id))
    src_state = sa.Column(
        sa.Enum(types.OrganizationStatus, name="organization_status", schema=config.USER_PROFILE_SCHEMA),
        nullable=False
    )
    dst_state = sa.Column(
        sa.Enum(types.OrganizationStatus, name="organization_status", schema=config.USER_PROFILE_SCHEMA),
        nullable=False
    )
    note = sa.Column(sa.String())


class Profile(IDMBaseModel):
    __tablename__ = "profile"

    access_tags = sa.Column(pg.ARRAY(sa.String))
    active = sa.Column(sa.Boolean)

    address__city = sa.Column(sa.String(1024))
    address__country = sa.Column(sa.String(1024))
    address__line1 = sa.Column(sa.String(1024))
    address__line2 = sa.Column(sa.String(1024))
    address__postal = sa.Column(sa.String(1024))
    address__state = sa.Column(sa.String(1024))

    picture_id = sa.Column(pg.UUID)
    birthdate = sa.Column(sa.DateTime(timezone=True))
    expiration_date = sa.Column(sa.DateTime(timezone=True))
    gender = sa.Column(sa.String(1024))

    language = sa.Column(pg.ARRAY(sa.String))
    last_login = sa.Column(sa.DateTime(timezone=True))

    name__family = sa.Column(sa.String(1024))
    name__given = sa.Column(sa.String(1024))
    name__middle = sa.Column(sa.String(1024))
    name__prefix = sa.Column(sa.String(1024))
    name__suffix = sa.Column(sa.String(1024))

    realm = sa.Column(sa.String(1024))
    svc_access = sa.Column(sa.String(1024))
    svc_secret = sa.Column(sa.String(1024))
    user_tag = sa.Column(pg.ARRAY(sa.String))

    telecom__email = sa.Column(sa.String(1024))
    telecom__fax = sa.Column(sa.String(1024))
    telecom__phone = sa.Column(sa.String(1024))

    tfa_method = sa.Column(sa.String(1024))
    tfa_token = sa.Column(sa.String(1024))
    two_factor_authentication = sa.Column(sa.Boolean)

    upstream_user_id = sa.Column(pg.UUID)
    user_type = sa.Column(sa.String(1024))
    username = sa.Column(sa.String(1024))

    verified_email = sa.Column(sa.String(1024))
    verified_phone = sa.Column(sa.String(1024))
    primary_language = sa.Column(sa.String(255))
    npi = sa.Column(sa.String(255))
    verified_npi = sa.Column(sa.String(255))

    last_sync = sa.Column(sa.DateTime(timezone=True))
    is_super_admin = sa.Column(sa.Boolean)
    system_tag = sa.Column(pg.ARRAY(sa.String))
    status = sa.Column(
        sa.Enum(types.ProfileStatus, name="profile_status", schema=config.USER_PROFILE_SCHEMA),
        nullable=False
    )
    preferred_name = sa.Column(sa.String(255))
    default_theme = sa.Column(sa.String(255))

    user_id = sa.Column(sa.ForeignKey(UserSchema._id), nullable=True)
    current_profile = sa.Column(sa.Boolean, nullable=False, server_default=sa.text("false"))
    organization_id = sa.Column(sa.ForeignKey(Organization._id), nullable=True)


class ProfileLocation(IDMBaseModel):
    __tablename__ = "profile-location"

    _iid = sa.Column(pg.UUID)
    profile_id = sa.Column(sa.ForeignKey(Profile._id), nullable=False)
    app_name = sa.Column(sa.String(255))
    app_version = sa.Column(sa.String(15))
    device_id = sa.Column(sa.String(255))
    device_type = sa.Column(sa.String(255))
    ip_address = sa.Column(sa.String(15))
    lat = sa.Column(sa.Float)
    lng = sa.Column(sa.Float)


class ProfileStatus(IDMBaseModel):
    __tablename__ = "profile-status"
    src_state = sa.Column(
        sa.Enum(types.ProfileStatus, name="profile_status", schema=config.USER_PROFILE_SCHEMA),
        nullable=False
    )
    dst_state = sa.Column(
        sa.Enum(types.ProfileStatus, name="profile_status", schema=config.USER_PROFILE_SCHEMA),
        nullable=False
    )
    note = sa.Column(sa.String())
    profile_id = sa.Column(sa.ForeignKey(Profile._id), nullable=False)


class ProfileRole(IDMBaseModel):
    __tablename__ = "profile-role"

    profile_id = sa.Column(sa.ForeignKey(Profile._id))
    role_key = sa.Column(sa.String(255))
    role_id = sa.Column(pg.UUID)
    role_source = sa.Column(sa.String(255))


class Group(IDMBaseModel):
    __tablename__ = "group"

    _txt = sa.Column(pg.TSVECTOR)
    description = sa.Column(sa.String(1024))
    name = sa.Column(sa.String(1024))
    resource = sa.Column(sa.String)
    resource_id = sa.Column(pg.UUID)


class GroupMember(IDMBaseModel):
    __tablename__ = "group-member"

    group_id = sa.Column(pg.UUID, sa.ForeignKey(Group._id))
    profile_id = sa.Column(pg.UUID, sa.ForeignKey(Profile._id))


class Invitation(IDMBaseModel):
    __tablename__ = "invitation"

    organization_id = sa.Column(pg.UUID, sa.ForeignKey(Organization._id))
    user_id = sa.Column(pg.UUID, sa.ForeignKey(UserSchema._id), nullable=True)
    profile_id = sa.Column(pg.UUID, nullable=False)
    email = sa.Column(sa.String)
    token = sa.Column(sa.String)
    status = sa.Column(
        sa.Enum(types.InvitationStatus, name="invitation_status", schema=config.USER_PROFILE_SCHEMA),
        nullable=False
    )
    expires_at = sa.Column(sa.DateTime(timezone=True))
    message = sa.Column(sa.String)
    duration = sa.Column(sa.Integer)


class InvitationStatus(IDMBaseModel):
    __tablename__ = "invitation-status"

    invitation_id = sa.Column(pg.UUID, sa.ForeignKey(Invitation._id))
    src_state = sa.Column(
        sa.Enum(types.InvitationStatus, name="invitation_status", schema=config.USER_PROFILE_SCHEMA),
        nullable=False
    )
    dst_state = sa.Column(
        sa.Enum(types.InvitationStatus, name="invitation_status", schema=config.USER_PROFILE_SCHEMA),
        nullable=False
    )
    note = sa.Column(sa.String)<|MERGE_RESOLUTION|>--- conflicted
+++ resolved
@@ -11,12 +11,7 @@
 
     __db_dsn__ = config.DB_DSN
 
-<<<<<<< HEAD
-class IDMBaseModel(DomainDataSchema):
-=======
-
 class IDMBaseModel(IDMConnector.__data_schema_base__, DomainSchema):
->>>>>>> 9c4b84de
     __abstract__ = True
     __table_args__ = {'schema': config.USER_PROFILE_SCHEMA}
 
